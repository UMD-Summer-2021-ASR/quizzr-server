--- conflicted
+++ resolved
@@ -1,33 +1,17 @@
 FROM python:3.8.10-buster AS production
 COPY . ./quizzr-src
-<<<<<<< HEAD
-RUN cd quizzr-src && \
-    pip install -r requirements.txt; \
-    [ -d privatedata ] && echo "WARNING: privatedata directory copied"; \
-    [ ! -d recordings ] && mkdir recordings; [ ! -d privatedata ] && mkdir privatedata
-RUN apt-get update && \
-    apt-get --no-install-recommends install -y \
-=======
 RUN apt-get update \
     && apt-get --no-install-recommends install -y \
->>>>>>> 539bb5d5
         gcc g++ gfortran \
         libc++-dev \
         libstdc++-7-dev \
         git \
         # nvidia-cuda-dev \
         ffmpeg \
-<<<<<<< HEAD
-        unzip && \
-    git clone https://github.com/lowerquality/gentle.git && \
-    pip install incremental && \
-    cd gentle && ./install.sh
-=======
         unzip \
     && git clone https://github.com/lowerquality/gentle.git \
     && pip install incremental \
     && cd gentle && ./install.sh
->>>>>>> 539bb5d5
 WORKDIR /quizzr-src
 #RUN groupadd -r qserver && useradd --no-log-init -rm -g qserver qserver
 #USER qserver
