--- conflicted
+++ resolved
@@ -112,14 +112,10 @@
         "USE_ID_TOKENS": True,
         "MAX_LEADERBOARD_SIZE": 200,
         "DEFAULT_LEADERBOARD_SIZE": 10,
-<<<<<<< HEAD
-        "QW_SHUTDOWN_INTERVAL_THRESHOLD": 1,
-        "DICTIONARY_NAME": "librispeech-lexicon.txt"
-=======
         # "QW_SHUTDOWN_INTERVAL_THRESHOLD": 1,
+        "DICTIONARY_NAME": "librispeech-lexicon.txt",
         "MAX_USERNAME_LENGTH": 16,
         "USERNAME_CHAR_SET": string.ascii_letters + string.digits
->>>>>>> f4035662
     }
 
     config_dir = os.path.join(app.instance_path, "config")
@@ -209,11 +205,8 @@
         "proc_config": app_conf["PROC_CONFIG"],
         "submission_file_types": app_conf["SUBMISSION_FILE_TYPES"],
         "queue": prescreen_results_queue,
-<<<<<<< HEAD
-        "dict_name": app_conf["DICTIONARY_NAME"]
-=======
+        "dict_name": app_conf["DICTIONARY_NAME"],
         "logger": app.logger.getChild("prescreen")
->>>>>>> f4035662
     })
     qw_process.daemon = True
     app.logger.debug("Finished instantiating process")
