--- conflicted
+++ resolved
@@ -129,10 +129,7 @@
         if request.method == "GET":
             return get_unprocessed_audio()
         elif request.method == "POST":
-<<<<<<< HEAD
-=======
             decoded = _verify_id_token()
->>>>>>> 7967338b
             recording = request.files.get("audio")
             question_id = request.form.get("qid")
             diarization_metadata = request.form.get("diarMetadata")
@@ -345,10 +342,7 @@
 
     @app.route("/answer", methods=["GET"])
     def check_answer():
-<<<<<<< HEAD
-=======
         """Check if an answer is correct."""
->>>>>>> 7967338b
         qid = request.args.get("qid")
         user_answer = request.args.get("a")
 
@@ -366,10 +360,7 @@
 
     @app.route("/audio/<path:blob_path>", methods=["GET"])
     def retrieve_audio_file(blob_path):
-<<<<<<< HEAD
-=======
         """Retrieve a file from Firebase Storage."""
->>>>>>> 7967338b
         return send_file(qtpm.get_file_blob(blob_path), mimetype="audio/wav")
 
     @app.route("/profile", methods=["GET", "POST", "PATCH", "DELETE"])
@@ -428,13 +419,9 @@
 
     @app.route("/question", methods=["GET"])
     def pick_game_question():
-<<<<<<< HEAD
+        """Find a random recorded question and return the VTT and ID of the recording with the best evaluation."""
         cursor = qtpm.rec_questions.find({"qb_id": {"$exists": True}}, {"qb_id": 1})
         question_ids = list({doc["qb_id"] for doc in cursor})  # Ensure no duplicates are present
-=======
-        """Find a random recorded question and return the VTT and ID of the recording with the best evaluation."""
-        question_ids = QuizzrTPM.get_ids(qtpm.rec_questions)
->>>>>>> 7967338b
         if not question_ids:
             app.logger.error("No recorded questions found. Aborting")
             return "rec_empty_qids", HTTPStatus.NOT_FOUND
@@ -478,17 +465,10 @@
             arguments_batch = request.get_json()
             return upload_questions(arguments_batch)
 
-<<<<<<< HEAD
     def pick_recording_question(difficulty: int, batch_size: int):
+        """Find a random unrecorded question (or multiple) and return the ID and transcript."""
         if difficulty is not None:
             difficulty_query_op = QuizzrTPM.get_difficulty_query_op(app.config["DIFFICULTY_LIMITS"], difficulty)
-=======
-    def pick_recording_question(difficulty, batch_size):
-        """Find a random unrecorded question (or multiple) and return the ID and transcript."""
-        if difficulty is not None:
-            difficulty_query_op = QuizzrTPM.get_difficulty_query_op(app.config["DIFFICULTY_LIMITS"],
-                                                                    int(difficulty))
->>>>>>> 7967338b
             difficulty_query = {"recDifficulty": difficulty_query_op}
         else:
             difficulty_query = {}
